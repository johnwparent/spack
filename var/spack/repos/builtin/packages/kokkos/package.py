# Copyright 2013-2021 Lawrence Livermore National Security, LLC and other
# Spack Project Developers. See the top-level COPYRIGHT file for details.
#
# SPDX-License-Identifier: (Apache-2.0 OR MIT)
from spack import *
import os.path


class Kokkos(CMakePackage, CudaPackage, ROCmPackage):
    """Kokkos implements a programming model in C++ for writing performance
    portable applications targeting all major HPC platforms."""

    homepage = "https://github.com/kokkos/kokkos"
    git = "https://github.com/kokkos/kokkos.git"
    url = "https://github.com/kokkos/kokkos/archive/3.4.00.tar.gz"

    test_requires_compiler = True

    maintainers = ['jjwilke', 'jciesko']

    version('master',  branch='master')
    version('develop', branch='develop')
    version('3.4.00', sha256='2e4438f9e4767442d8a55e65d000cc9cde92277d415ab4913a96cd3ad901d317')
    version('3.3.01', sha256='4919b00bb7b6eb80f6c335a32f98ebe262229d82e72d3bae6dd91aaf3d234c37')
    version('3.2.00', sha256='05e1b4dd1ef383ca56fe577913e1ff31614764e65de6d6f2a163b2bddb60b3e9')
    version('3.1.01', sha256='ff5024ebe8570887d00246e2793667e0d796b08c77a8227fe271127d36eec9dd')
    version('3.1.00', sha256="b935c9b780e7330bcb80809992caa2b66fd387e3a1c261c955d622dae857d878")
    version('3.0.00', sha256="c00613d0194a4fbd0726719bbed8b0404ed06275f310189b3493f5739042a92b")

    depends_on("cmake@3.10:", type='build')

    devices_variants = {
        'cuda': [False, 'Whether to build CUDA backend'],
        'openmp': [False, 'Whether to build OpenMP backend'],
        'pthread': [False, 'Whether to build Pthread backend'],
        'serial': [True,  'Whether to build serial backend'],
        'rocm': [False, 'Whether to build HIP backend'],
<<<<<<< HEAD
        'spir': [False, 'Whether to build OneAPI OpenMP SPIR device backend'],
=======
        'sycl': [False, 'Whether to build the SYCL backend'],
>>>>>>> 46a1e061
    }
    conflicts("+rocm", when="@:3.0")
    conflicts("+sycl", when="@:3.3")

    tpls_variants = {
        'hpx': [False, 'Whether to enable the HPX library'],
        'hwloc': [False, 'Whether to enable the HWLOC library'],
        'numactl': [False, 'Whether to enable the LIBNUMA library'],
        'memkind': [False, 'Whether to enable the MEMKIND library'],
    }

    options_variants = {
        'aggressive_vectorization': [False,
                                     'Aggressively vectorize loops'],
        'compiler_warnings': [False,
                              'Print all compiler warnings'],
        'cuda_lambda': [False,
                        'Activate experimental lambda features'],
        'cuda_ldg_intrinsic': [False,
                               'Use CUDA LDG intrinsics'],
        'cuda_relocatable_device_code': [False,
                                         'Enable RDC for CUDA'],
        'cuda_uvm': [False,
                     'Enable unified virtual memory (UVM) for CUDA'],
        'debug': [False,
                  'Activate extra debug features - may increase compiletimes'],
        'debug_bounds_check': [False,
                               'Use bounds checking - will increase runtime'],
        'debug_dualview_modify_check': [False, 'Debug check on dual views'],
        'deprecated_code': [False, 'Whether to enable deprecated code'],
        'examples': [False, 'Whether to build OpenMP  backend'],
        'explicit_instantiation': [False,
                                   'Explicitly instantiate template types'],
        'hpx_async_dispatch': [False,
                               'Whether HPX supports asynchronous dispath'],
        'profiling': [True,
                      'Create bindings for profiling tools'],
        'tuning': [False,
                   'Create bindings for tuning tools'],
        'profiling_load_print': [False,
                                 'Print which profiling tools got loaded'],
        'qthread': [False, 'Eenable the QTHREAD library'],
        'tests': [False, 'Build for tests'],
    }

    spack_micro_arch_map = {
        "graviton": "",
        "graviton2": "",
        "aarch64": "",
        "arm": "",
        "ppc": "",
        "ppc64": "",
        "ppc64le": "",
        "ppcle": "",
        "sparc": None,
        "sparc64": None,
        "x86": "",
        "x86_64": "",
        "thunderx2": "THUNDERX2",
        "k10": None,
        "zen": "ZEN",
        "bulldozer": "",
        "piledriver": "",
        "zen2": "ZEN2",
        "steamroller": "KAVERI",
        "excavator": "CARIZO",
        "a64fx": "",
        "power7": "POWER7",
        "power8": "POWER8",
        "power9": "POWER9",
        "power8le": "POWER8",
        "power9le": "POWER9",
        "i686": None,
        "pentium2": None,
        "pentium3": None,
        "pentium4": None,
        "prescott": None,
        "nocona": None,
        "nehalem": None,
        "sandybridge": "SNB",
        "haswell": "HSW",
        "mic_knl": "KNL",
        "cannonlake": "SKX",
        "cascadelake": "SKX",
        "westmere": "WSM",
        "core2": None,
        "ivybridge": "SNB",
        "broadwell": "BDW",
        # @AndrewGaspar: Kokkos does not have an arch for plain-skylake - only
        # for Skylake-X (i.e. Xeon). For now, I'm mapping this to Broadwell
        # until Kokkos learns to optimize for SkyLake without the AVX-512
        # extensions. SkyLake with AVX-512 will still be optimized using the
        # separate `skylake_avx512` arch.
        "skylake": "BDW",
        "icelake": "SKX",
        "skylake_avx512": "SKX",
    }

    spack_cuda_arch_map = {
        "30": 'kepler30',
        "32": 'kepler32',
        "35": 'kepler35',
        "37": 'kepler37',
        "50": 'maxwell50',
        "52": 'maxwell52',
        "53": 'maxwell53',
        "60": 'pascal60',
        "61": 'pascal61',
        "70": 'volta70',
        "72": 'volta72',
        "75": 'turing75',
        "80": 'ampere80',
    }
    cuda_arches = spack_cuda_arch_map.values()
    conflicts("+cuda", when="cuda_arch=none")

    amdgpu_arch_map = {
        'gfx900': 'vega900',
        'gfx906': 'vega906',
        'gfx908': 'vega908'
    }
    amd_support_conflict_msg = (
        '{0} is not supported; '
        'Kokkos supports the following AMD GPU targets: '
        + ', '.join(amdgpu_arch_map.keys()))
    for arch in ROCmPackage.amdgpu_targets:
        if arch not in amdgpu_arch_map:
            conflicts('+rocm', when='amdgpu_target={0}'.format(arch),
                      msg=amd_support_conflict_msg.format(arch))

    devices_values = list(devices_variants.keys())
    for dev in devices_variants:
        dflt, desc = devices_variants[dev]
        variant(dev, default=dflt, description=desc)

    options_values = list(options_variants.keys())
    for opt in options_values:
        if "cuda" in opt:
            conflicts('+%s' % opt, when="~cuda",
                      msg="Must enable CUDA to use %s" % opt)
        dflt, desc = options_variants[opt]
        variant(opt, default=dflt, description=desc)

    tpls_values = list(tpls_variants.keys())
    for tpl in tpls_values:
        dflt, desc = tpls_variants[tpl]
        variant(tpl, default=dflt, description=desc)
        depends_on(tpl, when="+%s" % tpl)

    variant("wrapper", default=False,
            description="Use nvcc-wrapper for CUDA build")
    depends_on("kokkos-nvcc-wrapper", when="+wrapper")
    depends_on("kokkos-nvcc-wrapper@develop", when="@develop+wrapper")
    depends_on("kokkos-nvcc-wrapper@master", when="@master+wrapper")
    conflicts("+wrapper", when="~cuda")

    variant("std", default="14", values=["11", "14", "17", "20"], multi=False)
    variant("pic", default=False, description="Build position independent code")

    # nvcc does not currently work with C++17 or C++20
    conflicts("+cuda", when="std=17")
    conflicts("+cuda", when="std=20")

    variant('shared', default=True, description='Build shared libraries')

    def append_args(self, cmake_prefix, cmake_options, spack_options):
        variant_to_cmake_option = {'rocm': 'hip'}
        for variant_name in cmake_options:
            enablestr = "+%s" % variant_name
            opt = variant_to_cmake_option.get(variant_name, variant_name)
            optuc = opt.upper()
            optname = "Kokkos_%s_%s" % (cmake_prefix, optuc)
            option = None
            if enablestr in self.spec:
                option = "-D%s=ON" % optname
            else:
                # explicitly turn off if not enabled
                # this avoids any confusing implicit defaults
                # that come from the CMake
                option = "-D%s=OFF" % optname
            if option not in spack_options:
                spack_options.append(option)

    def setup_dependent_package(self, module, dependent_spec):
        try:
            self.spec.kokkos_cxx = self.spec["kokkos-nvcc-wrapper"].kokkos_cxx
        except Exception:
            self.spec.kokkos_cxx = spack_cxx

    def cmake_args(self):
        spec = self.spec

        if spec.satisfies('~wrapper+cuda') and not spec.satisfies('%clang'):
            raise InstallError("Kokkos requires +wrapper when using +cuda"
                               "without clang")

        options = []

        isdiy = "+diy" in spec
        if isdiy:
            options.append("-DSpack_WORKAROUND=On")

        if "+pic" in spec:
            options.append("-DCMAKE_POSITION_INDEPENDENT_CODE=ON")

        spack_microarches = []
        if "+cuda" in spec:
            # this is a list
            for cuda_arch in spec.variants["cuda_arch"].value:
                if not cuda_arch == "none":
                    kokkos_arch_name = self.spack_cuda_arch_map[cuda_arch]
                    spack_microarches.append(kokkos_arch_name)

        kokkos_microarch_name = self.spack_micro_arch_map[spec.target.name]
        if kokkos_microarch_name:
            spack_microarches.append(kokkos_microarch_name)

        if "+rocm" in spec:
            for amdgpu_target in spec.variants['amdgpu_target'].value:
                if amdgpu_target != "none":
                    if amdgpu_target in self.amdgpu_arch_map:
                        spack_microarches.append(
                            self.amdgpu_arch_map[amdgpu_target])
                    else:
                        # Note that conflict declarations should prevent
                        # choosing an unsupported AMD GPU target
                        raise SpackError("Unsupported target: {0}".format(
                            amdgpu_target))

        for arch in spack_microarches:
            options.append("-DKokkos_ARCH_%s=ON" % arch.upper())

        self.append_args("ENABLE", self.devices_values, options)
        self.append_args("ENABLE", self.options_values, options)
        self.append_args("ENABLE", self.tpls_values, options)

        for tpl in self.tpls_values:
            var = "+%s" % tpl
            if var in self.spec:
                options.append("-D%s_DIR=%s" % (tpl, spec[tpl].prefix))

        if '%oneapi' in self.spec and '+spir' in self.spec:
#            options.append('-DCMAKE_CXX_FLAGS=-fopenmp-targets=spir64')
#            self.flag_handler('cxxflags', ['-fiopenmp','-fopenmp-targets=spir64'])
            pass

        if '+rocm' in self.spec:
            options.append('-DCMAKE_CXX_COMPILER=%s' %
                           self.spec['hip'].hipcc)
        elif '+wrapper' in self.spec:
            options.append("-DCMAKE_CXX_COMPILER=%s" %
                           self.spec["kokkos-nvcc-wrapper"].kokkos_cxx)

        # Set the C++ standard to use
        options.append("-DKokkos_CXX_STANDARD=%s" %
                       self.spec.variants["std"].value)

        options.append('-DBUILD_SHARED_LIBS=%s' % ('+shared' in self.spec))

        return options

    test_script_relative_path = "scripts/spack_test"

    @run_after('install')
    def setup_build_tests(self):
        # Skip if unsupported version
        cmake_source_path = join_path(self.stage.source_path,
                                      self.test_script_relative_path)
        if not os.path.exists(cmake_source_path):
            return
        """Copy test."""
        cmake_out_path = join_path(self.test_script_relative_path, 'out')
        cmake_args = [cmake_source_path,
                      "-DSPACK_PACKAGE_SOURCE_DIR:PATH={0}".
                      format(self.stage.source_path),
                      "-DSPACK_PACKAGE_TEST_ROOT_DIR:PATH={0}".
                      format(join_path(self.install_test_root, cmake_out_path)),
                      "-DSPACK_PACKAGE_INSTALL_DIR:PATH={0}".format(self.prefix)]
        cmake(*cmake_args)
        self.cache_extra_test_sources(cmake_out_path)

    def build_tests(self):
        """Build test."""
        cmake_path = join_path(self.install_test_root,
                               self.test_script_relative_path, 'out')
        cmake_args = [cmake_path, '-DEXECUTABLE_OUTPUT_PATH=' + cmake_path]
        cmake(*cmake_args)
        make()

    def run_tests(self):
        """Run test."""
        reason = 'Checking ability to execute.'
        run_path = join_path(self.install_test_root,
                             self.test_script_relative_path, 'out')
        self.run_test('make', [run_path, 'test'], [], installed=False, purpose=reason)

    def test(self):
        # Skip if unsupported version
        cmake_path = join_path(self.install_test_root,
                               self.test_script_relative_path, 'out')
        if not os.path.exists(cmake_path):
            print('Skipping smoke tests: {0} is missing'.format(cmake_path))
            return
        self.build_tests()
        self.run_tests()<|MERGE_RESOLUTION|>--- conflicted
+++ resolved
@@ -35,11 +35,8 @@
         'pthread': [False, 'Whether to build Pthread backend'],
         'serial': [True,  'Whether to build serial backend'],
         'rocm': [False, 'Whether to build HIP backend'],
-<<<<<<< HEAD
         'spir': [False, 'Whether to build OneAPI OpenMP SPIR device backend'],
-=======
         'sycl': [False, 'Whether to build the SYCL backend'],
->>>>>>> 46a1e061
     }
     conflicts("+rocm", when="@:3.0")
     conflicts("+sycl", when="@:3.3")
