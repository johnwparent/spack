##############################################################################
# Copyright (c) 2013-2016, Lawrence Livermore National Security, LLC.
# Produced at the Lawrence Livermore National Laboratory.
#
# This file is part of Spack.
# Created by Todd Gamblin, tgamblin@llnl.gov, All rights reserved.
# LLNL-CODE-647188
#
# For details, see https://github.com/llnl/spack
# Please also see the LICENSE file for our notice and the LGPL.
#
# This program is free software; you can redistribute it and/or modify
# it under the terms of the GNU Lesser General Public License (as
# published by the Free Software Foundation) version 2.1, February 1999.
#
# This program is distributed in the hope that it will be useful, but
# WITHOUT ANY WARRANTY; without even the IMPLIED WARRANTY OF
# MERCHANTABILITY or FITNESS FOR A PARTICULAR PURPOSE. See the terms and
# conditions of the GNU Lesser General Public License for more details.
#
# You should have received a copy of the GNU Lesser General Public
# License along with this program; if not, write to the Free Software
# Foundation, Inc., 59 Temple Place, Suite 330, Boston, MA 02111-1307 USA
##############################################################################
from spack import *


<<<<<<< HEAD
class Qhull(CMakePackage):
=======
class Qhull(Package):
>>>>>>> f59653ac
    """Qhull computes the convex hull, Delaunay triangulation, Voronoi
       diagram, halfspace intersection about a point, furt hest-site
       Delaunay triangulation, and furthest-site Voronoi diagram. The
       source code runs in 2-d, 3-d, 4-d, and higher dimensions. Qhull
       implements the Quickhull algorithm for computing the convex
       hull. It handles roundoff errors from floating point
       arithmetic. It computes volumes, surface areas, and
       approximations to the convex hull."""

    homepage = "http://www.qhull.org"

    version('7.2.0', 'e6270733a826a6a7c32b796e005ec3dc',
            url="http://www.qhull.org/download/qhull-2015-src-7.2.0.tgz")

    version('1.0', 'd0f978c0d8dfb2e919caefa56ea2953c',
            url="http://www.qhull.org/download/qhull-2012.1-src.tgz")

    # https://github.com/qhull/qhull/pull/5
    patch('qhull-iterator.patch', when='@1.0')

    depends_on('cmake', type='build')

    @CMakePackage.sanity_check('build')
    @CMakePackage.on_package_attributes(run_tests=True)
    def check(self):
        make('test')<|MERGE_RESOLUTION|>--- conflicted
+++ resolved
@@ -25,11 +25,7 @@
 from spack import *
 
 
-<<<<<<< HEAD
 class Qhull(CMakePackage):
-=======
-class Qhull(Package):
->>>>>>> f59653ac
     """Qhull computes the convex hull, Delaunay triangulation, Voronoi
        diagram, halfspace intersection about a point, furt hest-site
        Delaunay triangulation, and furthest-site Voronoi diagram. The
