--- conflicted
+++ resolved
@@ -82,15 +82,9 @@
     # package dependencies
     ###########################################################################
 
-<<<<<<< HEAD
-    # use cmake 3.14, newest that provides proper cuda support
-    # and we have seen errors with cuda in 3.15
-    depends_on("cmake@3.14.1:3.14.99", type='build')
-
-=======
     # Certain CMake versions have been found to break for our use cases
     depends_on("cmake@3.14.1:3.14.99,3.18.2:", type='build')
->>>>>>> e57053bd
+
     depends_on("conduit~python", when="~python")
     depends_on("conduit+python", when="+python+shared")
     depends_on("conduit~shared~python", when="~shared")
