--- conflicted
+++ resolved
@@ -31,11 +31,7 @@
     homepage = "http://freecode.com/projects/util-linux"
     url      = "https://www.kernel.org/pub/linux/utils/util-linux/v2.29/util-linux-2.29.1.tar.gz"
     list_url = "https://www.kernel.org/pub/linux/utils/util-linux"
-<<<<<<< HEAD
-    list_depth = 2
-=======
     list_depth = 1
->>>>>>> c108d970
 
     version('2.29.1', 'c7d5c111ef6bc5df65659e0b523ac9d9')
     version('2.25',   'f6d7fc6952ec69c4dc62c8d7c59c1d57')
