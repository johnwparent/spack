# Copyright 2013-2021 Lawrence Livermore National Security, LLC and other
# Spack Project Developers. See the top-level COPYRIGHT file for details.
#
# SPDX-License-Identifier: (Apache-2.0 OR MIT)

import os

import pytest

import spack.cmd.install
import spack.config
import spack.package
import spack.platforms
import spack.util.spack_json as sjson
from spack.main import SpackCommand
from spack.spec import Spec

install = SpackCommand('install')
analyze = SpackCommand('analyze')


<<<<<<< HEAD
@pytest.mark.skipif(str(spack.platforms.host()) == 'windows',
                    reason="Install hangs on windows")
=======
>>>>>>> 38289ef1
def test_test_package_not_installed(mock_fetch, install_mockery_mutable_config):
    # We cannot run an analysis for a package not installed
    out = analyze('run', 'libdwarf', fail_on_error=False)
    assert "==> Error: Spec 'libdwarf' matches no installed packages.\n" in out


<<<<<<< HEAD
@pytest.mark.skipif(str(spack.platforms.host()) == 'windows',
                    reason="Install hangs on windows")
=======
>>>>>>> 38289ef1
def test_analyzer_get_install_dir(mock_fetch, install_mockery_mutable_config):
    """
    Test that we cannot get an analyzer directory without a spec package.
    """
    spec = Spec('libdwarf').concretized()
    assert 'libdwarf' in spack.analyzers.analyzer_base.get_analyzer_dir(spec)

    # Case 1: spec is missing attribute for package
    with pytest.raises(SystemExit):
        spack.analyzers.analyzer_base.get_analyzer_dir(None)

    class Packageless(object):
        package = None

    # Case 2: spec has package attribute, but it's None
    with pytest.raises(SystemExit):
        spack.analyzers.analyzer_base.get_analyzer_dir(Packageless())


<<<<<<< HEAD
@pytest.mark.skipif(str(spack.platforms.host()) == 'windows',
                    reason="Install hangs on windows")
=======
>>>>>>> 38289ef1
def test_malformed_analyzer(mock_fetch, install_mockery_mutable_config):
    """
    Test that an analyzer missing needed attributes is invalid.
    """
    from spack.analyzers.analyzer_base import AnalyzerBase

    # Missing attribute description
    class MyAnalyzer(AnalyzerBase):
        name = "my_analyzer"
        outfile = "my_analyzer_output.txt"

    spec = Spec('libdwarf').concretized()
    with pytest.raises(SystemExit):
        MyAnalyzer(spec)


<<<<<<< HEAD
@pytest.mark.skipif(str(spack.platforms.host()) == 'windows',
                    reason="Install hangs on windows")
=======
>>>>>>> 38289ef1
def test_analyze_output(tmpdir, mock_fetch, install_mockery_mutable_config):
    """
    Test that an analyzer errors if requested name does not exist.
    """
    install('libdwarf')
    install('python@3.8')
    analyzer_dir = tmpdir.join('analyzers')

    # An analyzer that doesn't exist should not work
    out = analyze('run', '-a', 'pusheen', 'libdwarf', fail_on_error=False)
    assert '==> Error: Analyzer pusheen does not exist\n' in out

    # We will output to this analyzer directory
    analyzer_dir = tmpdir.join('analyzers')
    out = analyze('run', '-a', 'install_files', '-p', str(analyzer_dir), 'libdwarf')

    # Ensure that if we run again without over write, we don't run
    out = analyze('run', '-a', 'install_files', '-p', str(analyzer_dir), 'libdwarf')
    assert "skipping" in out

    # With overwrite it should run
    out = analyze('run', '-a', 'install_files', '-p', str(analyzer_dir),
                  '--overwrite', 'libdwarf')
    assert "==> Writing result to" in out


def _run_analyzer(name, package, tmpdir):
    """
    A shared function to test that an analyzer runs.

    We return the output file for further inspection.
    """
    analyzer = spack.analyzers.get_analyzer(name)
    analyzer_dir = tmpdir.join('analyzers')
    out = analyze('run', '-a', analyzer.name, '-p', str(analyzer_dir), package)

    assert "==> Writing result to" in out
    assert "/%s/%s\n" % (analyzer.name, analyzer.outfile) in out

    # The output file should exist
    output_file = out.strip('\n').split(' ')[-1].strip()
    assert os.path.exists(output_file)
    return output_file


@pytest.mark.skipif(str(spack.platforms.host()) == 'windows',
                    reason="Install hangs on windows")
def test_installfiles_analyzer(tmpdir, mock_fetch, install_mockery_mutable_config):
    """
    test the install files analyzer
    """
    install('libdwarf')
    output_file = _run_analyzer("install_files", "libdwarf", tmpdir)

    # Ensure it's the correct content
    with open(output_file, 'r') as fd:
        content = sjson.load(fd.read())

    basenames = set()
    for key, attrs in content.items():
        basenames.add(os.path.basename(key))

    # Check for a few expected files
    for key in ['.spack', 'libdwarf', 'packages', 'repo.yaml', 'repos']:
        assert key in basenames


@pytest.mark.skipif(str(spack.platforms.host()) == 'windows',
                    reason="Install hangs on windows")
def test_environment_analyzer(tmpdir, mock_fetch, install_mockery_mutable_config):
    """
    test the environment variables analyzer.
    """
    install('libdwarf')
    output_file = _run_analyzer("environment_variables", "libdwarf", tmpdir)
    with open(output_file, 'r') as fd:
        content = sjson.load(fd.read())

    # Check a few expected keys
    for key in ['SPACK_CC', 'SPACK_COMPILER_SPEC', 'SPACK_ENV_PATH']:
        assert key in content

    # The analyzer should return no result if the output file does not exist.
    spec = Spec('libdwarf').concretized()
    env_file = os.path.join(spec.package.prefix, '.spack', 'spack-build-env.txt')
    assert os.path.exists(env_file)
    os.remove(env_file)
    analyzer = spack.analyzers.get_analyzer("environment_variables")
    analyzer_dir = tmpdir.join('analyzers')
    result = analyzer(spec, analyzer_dir).run()
    assert "environment_variables" in result
    assert not result['environment_variables']


<<<<<<< HEAD
@pytest.mark.skipif(str(spack.platforms.host()) == 'windows',
                    reason="Install hangs on windows")
=======
>>>>>>> 38289ef1
def test_list_analyzers():
    """
    test that listing analyzers shows all the possible analyzers.
    """
    from spack.analyzers import analyzer_types

    # all cannot be an analyzer
    assert "all" not in analyzer_types

    # All types should be present!
    out = analyze('list-analyzers')
    for analyzer_type in analyzer_types:
        assert analyzer_type in out


<<<<<<< HEAD
@pytest.mark.skipif(str(spack.platforms.host()) == 'windows',
                    reason="Install hangs on windows")
=======
>>>>>>> 38289ef1
def test_configargs_analyzer(tmpdir, mock_fetch, install_mockery_mutable_config):
    """
    test the config args analyzer.

    Since we don't have any, this should return an empty result.
    """
    install('libdwarf')
    analyzer_dir = tmpdir.join('analyzers')
    out = analyze('run', '-a', 'config_args', '-p', str(analyzer_dir), 'libdwarf')
    assert out == ''<|MERGE_RESOLUTION|>--- conflicted
+++ resolved
@@ -19,22 +19,12 @@
 analyze = SpackCommand('analyze')
 
 
-<<<<<<< HEAD
-@pytest.mark.skipif(str(spack.platforms.host()) == 'windows',
-                    reason="Install hangs on windows")
-=======
->>>>>>> 38289ef1
 def test_test_package_not_installed(mock_fetch, install_mockery_mutable_config):
     # We cannot run an analysis for a package not installed
     out = analyze('run', 'libdwarf', fail_on_error=False)
     assert "==> Error: Spec 'libdwarf' matches no installed packages.\n" in out
 
 
-<<<<<<< HEAD
-@pytest.mark.skipif(str(spack.platforms.host()) == 'windows',
-                    reason="Install hangs on windows")
-=======
->>>>>>> 38289ef1
 def test_analyzer_get_install_dir(mock_fetch, install_mockery_mutable_config):
     """
     Test that we cannot get an analyzer directory without a spec package.
@@ -54,11 +44,6 @@
         spack.analyzers.analyzer_base.get_analyzer_dir(Packageless())
 
 
-<<<<<<< HEAD
-@pytest.mark.skipif(str(spack.platforms.host()) == 'windows',
-                    reason="Install hangs on windows")
-=======
->>>>>>> 38289ef1
 def test_malformed_analyzer(mock_fetch, install_mockery_mutable_config):
     """
     Test that an analyzer missing needed attributes is invalid.
@@ -75,11 +60,6 @@
         MyAnalyzer(spec)
 
 
-<<<<<<< HEAD
-@pytest.mark.skipif(str(spack.platforms.host()) == 'windows',
-                    reason="Install hangs on windows")
-=======
->>>>>>> 38289ef1
 def test_analyze_output(tmpdir, mock_fetch, install_mockery_mutable_config):
     """
     Test that an analyzer errors if requested name does not exist.
@@ -174,11 +154,6 @@
     assert not result['environment_variables']
 
 
-<<<<<<< HEAD
-@pytest.mark.skipif(str(spack.platforms.host()) == 'windows',
-                    reason="Install hangs on windows")
-=======
->>>>>>> 38289ef1
 def test_list_analyzers():
     """
     test that listing analyzers shows all the possible analyzers.
@@ -194,11 +169,6 @@
         assert analyzer_type in out
 
 
-<<<<<<< HEAD
-@pytest.mark.skipif(str(spack.platforms.host()) == 'windows',
-                    reason="Install hangs on windows")
-=======
->>>>>>> 38289ef1
 def test_configargs_analyzer(tmpdir, mock_fetch, install_mockery_mutable_config):
     """
     test the config args analyzer.
