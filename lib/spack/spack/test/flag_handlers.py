# Copyright 2013-2021 Lawrence Livermore National Security, LLC and other
# Spack Project Developers. See the top-level COPYRIGHT file for details.
#
# SPDX-License-Identifier: (Apache-2.0 OR MIT)

import os

import pytest

import spack.build_environment
import spack.platforms
import spack.repo
import spack.spec
from spack.pkgkit import build_system_flags, env_flags, inject_flags


@pytest.fixture()
def temp_env():
    old_env = os.environ.copy()
    yield
    os.environ.clear()
    os.environ.update(old_env)


def add_o3_to_build_system_cflags(pkg, name, flags):
    build_system_flags = []
    if name == 'cflags':
        build_system_flags.append('-O3')
    return (flags, None, build_system_flags)


@pytest.mark.usefixtures('config', 'mock_packages')
class TestFlagHandlers(object):
<<<<<<< HEAD
    @pytest.mark.skipif(str(spack.platforms.host()) == 'windows',
                        reason="Not supported on Windows (yet)")
=======
>>>>>>> 38289ef1
    def test_no_build_system_flags(self, temp_env):
        # Test that both autotools and cmake work getting no build_system flags
        s1 = spack.spec.Spec('cmake-client')
        s1.concretize()
        pkg1 = spack.repo.get(s1)
        spack.build_environment.setup_package(pkg1, False)

        s2 = spack.spec.Spec('patchelf')
        s2.concretize()
        pkg2 = spack.repo.get(s2)
        spack.build_environment.setup_package(pkg2, False)

        # Use cppflags as a canary
        assert 'SPACK_CPPFLAGS' not in os.environ
        assert 'CPPFLAGS' not in os.environ

<<<<<<< HEAD
    @pytest.mark.skipif(str(spack.platforms.host()) == 'windows',
                        reason="Not supported on Windows (yet)")
=======
>>>>>>> 38289ef1
    def test_unbound_method(self, temp_env):
        # Other tests test flag_handlers set as bound methods and functions.
        # This tests an unbound method in python2 (no change in python3).
        s = spack.spec.Spec('mpileaks cppflags=-g')
        s.concretize()
        pkg = spack.repo.get(s)
        pkg.flag_handler = pkg.__class__.inject_flags
        spack.build_environment.setup_package(pkg, False)
        assert os.environ['SPACK_CPPFLAGS'] == '-g'
        assert 'CPPFLAGS' not in os.environ

<<<<<<< HEAD
    @pytest.mark.skipif(str(spack.platforms.host()) == 'windows',
                        reason="Not supported on Windows (yet)")
=======
>>>>>>> 38289ef1
    def test_inject_flags(self, temp_env):
        s = spack.spec.Spec('mpileaks cppflags=-g')
        s.concretize()
        pkg = spack.repo.get(s)
        pkg.flag_handler = inject_flags
        spack.build_environment.setup_package(pkg, False)

        assert os.environ['SPACK_CPPFLAGS'] == '-g'
        assert 'CPPFLAGS' not in os.environ

<<<<<<< HEAD
    @pytest.mark.skipif(str(spack.platforms.host()) == 'windows',
                        reason="Not supported on Windows (yet)")
=======
>>>>>>> 38289ef1
    def test_env_flags(self, temp_env):
        s = spack.spec.Spec('mpileaks cppflags=-g')
        s.concretize()
        pkg = spack.repo.get(s)
        pkg.flag_handler = env_flags
        spack.build_environment.setup_package(pkg, False)

        assert os.environ['CPPFLAGS'] == '-g'
        assert 'SPACK_CPPFLAGS' not in os.environ

<<<<<<< HEAD
    @pytest.mark.skipif(str(spack.platforms.host()) == 'windows',
                        reason="Not supported on Windows (yet)")
=======
>>>>>>> 38289ef1
    def test_build_system_flags_cmake(self, temp_env):
        s = spack.spec.Spec('cmake-client cppflags=-g')
        s.concretize()
        pkg = spack.repo.get(s)
        pkg.flag_handler = build_system_flags
        spack.build_environment.setup_package(pkg, False)

        assert 'SPACK_CPPFLAGS' not in os.environ
        assert 'CPPFLAGS' not in os.environ

        expected = set(['-DCMAKE_C_FLAGS=-g', '-DCMAKE_CXX_FLAGS=-g',
                        '-DCMAKE_Fortran_FLAGS=-g'])
        assert set(pkg.cmake_flag_args) == expected

<<<<<<< HEAD
    @pytest.mark.skipif(str(spack.platforms.host()) == 'windows',
                        reason="Not supported on Windows (yet)")
=======
>>>>>>> 38289ef1
    def test_build_system_flags_autotools(self, temp_env):
        s = spack.spec.Spec('patchelf cppflags=-g')
        s.concretize()
        pkg = spack.repo.get(s)
        pkg.flag_handler = build_system_flags
        spack.build_environment.setup_package(pkg, False)

        assert 'SPACK_CPPFLAGS' not in os.environ
        assert 'CPPFLAGS' not in os.environ

        assert 'CPPFLAGS=-g' in pkg.configure_flag_args

<<<<<<< HEAD
    @pytest.mark.skipif(str(spack.platforms.host()) == 'windows',
                        reason="Not supported on Windows (yet)")
=======
>>>>>>> 38289ef1
    def test_build_system_flags_not_implemented(self, temp_env):
        s = spack.spec.Spec('mpileaks cppflags=-g')
        s.concretize()
        pkg = spack.repo.get(s)
        pkg.flag_handler = build_system_flags

        # Test the command line flags method raises a NotImplementedError
        try:
            spack.build_environment.setup_package(pkg, False)
            assert False
        except NotImplementedError:
            assert True

<<<<<<< HEAD
    @pytest.mark.skipif(str(spack.platforms.host()) == 'windows',
                        reason="Not supported on Windows (yet)")
=======
>>>>>>> 38289ef1
    def test_add_build_system_flags_autotools(self, temp_env):
        s = spack.spec.Spec('patchelf cppflags=-g')
        s.concretize()
        pkg = spack.repo.get(s)
        pkg.flag_handler = add_o3_to_build_system_cflags
        spack.build_environment.setup_package(pkg, False)

        assert '-g' in os.environ['SPACK_CPPFLAGS']
        assert 'CPPFLAGS' not in os.environ

        assert pkg.configure_flag_args == ['CFLAGS=-O3']

<<<<<<< HEAD
    @pytest.mark.skipif(str(spack.platforms.host()) == 'windows',
                        reason="Not supported on Windows (yet)")
=======
>>>>>>> 38289ef1
    def test_add_build_system_flags_cmake(self, temp_env):
        s = spack.spec.Spec('cmake-client cppflags=-g')
        s.concretize()
        pkg = spack.repo.get(s)
        pkg.flag_handler = add_o3_to_build_system_cflags
        spack.build_environment.setup_package(pkg, False)

        assert '-g' in os.environ['SPACK_CPPFLAGS']
        assert 'CPPFLAGS' not in os.environ

        assert pkg.cmake_flag_args == ['-DCMAKE_C_FLAGS=-O3']

<<<<<<< HEAD
    @pytest.mark.skipif(str(spack.platforms.host()) == 'windows',
                        reason="Not supported on Windows (yet)")
=======
>>>>>>> 38289ef1
    def test_ld_flags_cmake(self, temp_env):
        s = spack.spec.Spec('cmake-client ldflags=-mthreads')
        s.concretize()
        pkg = spack.repo.get(s)
        pkg.flag_handler = build_system_flags
        spack.build_environment.setup_package(pkg, False)

        assert 'SPACK_LDFLAGS' not in os.environ
        assert 'LDFLAGS' not in os.environ

        expected = set(['-DCMAKE_EXE_LINKER_FLAGS=-mthreads',
                        '-DCMAKE_MODULE_LINKER_FLAGS=-mthreads',
                        '-DCMAKE_SHARED_LINKER_FLAGS=-mthreads',
                        '-DCMAKE_STATIC_LINKER_FLAGS=-mthreads'])
        assert set(pkg.cmake_flag_args) == expected

<<<<<<< HEAD
    @pytest.mark.skipif(str(spack.platforms.host()) == 'windows',
                        reason="Not supported on Windows (yet)")
=======
>>>>>>> 38289ef1
    def test_ld_libs_cmake(self, temp_env):
        s = spack.spec.Spec('cmake-client ldlibs=-lfoo')
        s.concretize()
        pkg = spack.repo.get(s)
        pkg.flag_handler = build_system_flags
        spack.build_environment.setup_package(pkg, False)

        assert 'SPACK_LDLIBS' not in os.environ
        assert 'LDLIBS' not in os.environ

        expected = set(['-DCMAKE_C_STANDARD_LIBRARIES=-lfoo',
                        '-DCMAKE_CXX_STANDARD_LIBRARIES=-lfoo',
                        '-DCMAKE_Fortran_STANDARD_LIBRARIES=-lfoo'])
        assert set(pkg.cmake_flag_args) == expected<|MERGE_RESOLUTION|>--- conflicted
+++ resolved
@@ -31,11 +31,6 @@
 
 @pytest.mark.usefixtures('config', 'mock_packages')
 class TestFlagHandlers(object):
-<<<<<<< HEAD
-    @pytest.mark.skipif(str(spack.platforms.host()) == 'windows',
-                        reason="Not supported on Windows (yet)")
-=======
->>>>>>> 38289ef1
     def test_no_build_system_flags(self, temp_env):
         # Test that both autotools and cmake work getting no build_system flags
         s1 = spack.spec.Spec('cmake-client')
@@ -52,11 +47,6 @@
         assert 'SPACK_CPPFLAGS' not in os.environ
         assert 'CPPFLAGS' not in os.environ
 
-<<<<<<< HEAD
-    @pytest.mark.skipif(str(spack.platforms.host()) == 'windows',
-                        reason="Not supported on Windows (yet)")
-=======
->>>>>>> 38289ef1
     def test_unbound_method(self, temp_env):
         # Other tests test flag_handlers set as bound methods and functions.
         # This tests an unbound method in python2 (no change in python3).
@@ -68,11 +58,6 @@
         assert os.environ['SPACK_CPPFLAGS'] == '-g'
         assert 'CPPFLAGS' not in os.environ
 
-<<<<<<< HEAD
-    @pytest.mark.skipif(str(spack.platforms.host()) == 'windows',
-                        reason="Not supported on Windows (yet)")
-=======
->>>>>>> 38289ef1
     def test_inject_flags(self, temp_env):
         s = spack.spec.Spec('mpileaks cppflags=-g')
         s.concretize()
@@ -83,11 +68,6 @@
         assert os.environ['SPACK_CPPFLAGS'] == '-g'
         assert 'CPPFLAGS' not in os.environ
 
-<<<<<<< HEAD
-    @pytest.mark.skipif(str(spack.platforms.host()) == 'windows',
-                        reason="Not supported on Windows (yet)")
-=======
->>>>>>> 38289ef1
     def test_env_flags(self, temp_env):
         s = spack.spec.Spec('mpileaks cppflags=-g')
         s.concretize()
@@ -98,11 +78,6 @@
         assert os.environ['CPPFLAGS'] == '-g'
         assert 'SPACK_CPPFLAGS' not in os.environ
 
-<<<<<<< HEAD
-    @pytest.mark.skipif(str(spack.platforms.host()) == 'windows',
-                        reason="Not supported on Windows (yet)")
-=======
->>>>>>> 38289ef1
     def test_build_system_flags_cmake(self, temp_env):
         s = spack.spec.Spec('cmake-client cppflags=-g')
         s.concretize()
@@ -117,11 +92,6 @@
                         '-DCMAKE_Fortran_FLAGS=-g'])
         assert set(pkg.cmake_flag_args) == expected
 
-<<<<<<< HEAD
-    @pytest.mark.skipif(str(spack.platforms.host()) == 'windows',
-                        reason="Not supported on Windows (yet)")
-=======
->>>>>>> 38289ef1
     def test_build_system_flags_autotools(self, temp_env):
         s = spack.spec.Spec('patchelf cppflags=-g')
         s.concretize()
@@ -134,11 +104,6 @@
 
         assert 'CPPFLAGS=-g' in pkg.configure_flag_args
 
-<<<<<<< HEAD
-    @pytest.mark.skipif(str(spack.platforms.host()) == 'windows',
-                        reason="Not supported on Windows (yet)")
-=======
->>>>>>> 38289ef1
     def test_build_system_flags_not_implemented(self, temp_env):
         s = spack.spec.Spec('mpileaks cppflags=-g')
         s.concretize()
@@ -152,11 +117,6 @@
         except NotImplementedError:
             assert True
 
-<<<<<<< HEAD
-    @pytest.mark.skipif(str(spack.platforms.host()) == 'windows',
-                        reason="Not supported on Windows (yet)")
-=======
->>>>>>> 38289ef1
     def test_add_build_system_flags_autotools(self, temp_env):
         s = spack.spec.Spec('patchelf cppflags=-g')
         s.concretize()
@@ -169,11 +129,6 @@
 
         assert pkg.configure_flag_args == ['CFLAGS=-O3']
 
-<<<<<<< HEAD
-    @pytest.mark.skipif(str(spack.platforms.host()) == 'windows',
-                        reason="Not supported on Windows (yet)")
-=======
->>>>>>> 38289ef1
     def test_add_build_system_flags_cmake(self, temp_env):
         s = spack.spec.Spec('cmake-client cppflags=-g')
         s.concretize()
@@ -186,11 +141,6 @@
 
         assert pkg.cmake_flag_args == ['-DCMAKE_C_FLAGS=-O3']
 
-<<<<<<< HEAD
-    @pytest.mark.skipif(str(spack.platforms.host()) == 'windows',
-                        reason="Not supported on Windows (yet)")
-=======
->>>>>>> 38289ef1
     def test_ld_flags_cmake(self, temp_env):
         s = spack.spec.Spec('cmake-client ldflags=-mthreads')
         s.concretize()
@@ -207,11 +157,6 @@
                         '-DCMAKE_STATIC_LINKER_FLAGS=-mthreads'])
         assert set(pkg.cmake_flag_args) == expected
 
-<<<<<<< HEAD
-    @pytest.mark.skipif(str(spack.platforms.host()) == 'windows',
-                        reason="Not supported on Windows (yet)")
-=======
->>>>>>> 38289ef1
     def test_ld_libs_cmake(self, temp_env):
         s = spack.spec.Spec('cmake-client ldlibs=-lfoo')
         s.concretize()
